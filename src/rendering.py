import pygame
import pygame.draw
import pygame.freetype
import pygame.font

from src import environment, dqn
from src.monte_carlo import MonteCarlo, MonteCarloExploringStart

WHITE = (255, 255, 255)
BLACK = (0, 0, 0)
RED = (255, 0, 0)
BLUE = (0, 0, 255)
GREEN = (0, 255, 0)

cell_size = 96, 96
wall_size = 5
map_size = environment.field_length * 96, environment.field_length * 96

pygame.init()
pygame.display.set_caption('Labyrinth PG637')

screen = pygame.display.set_mode(map_size)
surface = pygame.Surface(map_size)
# font = pygame.freetype.Font(pygame.font.get_default_font(), 16)
font = pygame.font.SysFont("Trebuchet MS", 16)

wall_offsets = {
    'left': (0, 0, wall_size, cell_size[1]),
    'right': (cell_size[0] - wall_size, 0, wall_size, cell_size[1]),
    'up': (0, 0, cell_size[0], wall_size),
    'down': (0, cell_size[1] - wall_size, cell_size[0], wall_size)
}


def render(position_id, value_map=None):
    global screen

    background = surface.copy()
    background.fill(WHITE)

    for pid in environment.position_ids:
        x = (pid % environment.field_length) * cell_size[0]
        y = (pid // environment.field_length) * cell_size[1]

        wall_directions = [d for d in ['left', 'right', 'up', 'down'] if d not in environment.get_valid_directions(pid)]

        for direction in wall_directions:
            wall_offset = wall_offsets[direction]
            wall_rect = pygame.Rect(x + wall_offset[0], y + wall_offset[1], wall_offset[2], wall_offset[3])

            pygame.draw.rect(background, BLACK, wall_rect, 0)

        if pid == position_id:
            pygame.draw.circle(background, BLUE, (x + (cell_size[0] // 2), y + (cell_size[1] // 2)), 20)

        if pid == environment.trap_id:
            pygame.draw.circle(background, RED, (x + (cell_size[0] // 2), y + (cell_size[1] // 2)), 20)

        if pid == environment.exit_id:
            pygame.draw.circle(background, GREEN, (x + (cell_size[0] // 2), y + (cell_size[1] // 2)), 20)

        # if value_map is not None:
        #     text = font.render(str(value_map[pid]), False, (0, 0, 0))
        #     background.blit(text, (x,y))

    screen.blit(background, (0, 0))
    pygame.display.flip()


def shutdown():
    pygame.quit()


def get_mc_policy_and_start_position(method: MonteCarlo, episodes: int, random_start: bool) -> tuple:
    policy, state_values = method.generate_monte_carlo_policy(episodes)
    start_position = MonteCarloExploringStart.get_random_start_position() if random_start else environment.entry_id
    return policy, start_position, state_values


def get_dqn_policy_and_start_position() -> tuple:
    policy, state_values, state_visit_count = dqn.train_dqn_lab(lr=0.00025,
                                                                rb_size=5000,
                                                                max_frames=10000,
                                                                start_train_frame=500,
                                                                epsilon_start=1.0,
                                                                epsilon_end=0.05,
                                                                epsilon_decay=8000,
                                                                batch_size=32,
                                                                gamma=0.99,
                                                                target_network_update_freq=200,
                                                                log_every=100)
    return policy, environment.entry_id, state_values, state_visit_count


# BEISPIEL:
clock = pygame.time.Clock()
running = True

# Hard labyrinth
<<<<<<< HEAD
# environment.entry_id = 1  # 35
# environment.exit_id = 5
# environment.trap_id = 2
# eps = 200
# mc_without_es = MonteCarloWithoutES(epsilon=0.6, gamma=0.9, annealing=True)
=======
environment.entry_id = 1
environment.exit_id = 5
environment.trap_id = 2
# annealing leads to less infinite loop policies
mc_without_es = MonteCarloWithoutES(epsilon=0.6, gamma=0.9, annealing=True)

>>>>>>> 561cc99d

# Custom labyrinth
environment.exit_id = 17
environment.trap_id = 33
# eps = 200
# mc_without_es = MonteCarloWithoutES(epsilon=0.7, gamma=0.9)

# Default labyrinth
# eps = 200
# mc_without_es = MonteCarloWithoutES(epsilon=0.7, gamma=0.9)


# mc_exploring_start = MonteCarloExploringStart(gamma=0.9)

steps = 50
while running:
    for event in pygame.event.get():
        if event.type == pygame.QUIT:
            running = False

    if steps >= 50:
        # final_policy, position, values = get_mc_policy_and_start_position(mc_without_es, episodes=eps, random_start=False)
        final_policy, position, values, states_visited = get_dqn_policy_and_start_position()
        print(f"new policy: {final_policy}")
        environment.prettyprint(states_visited)
        environment.prettyprint(values)
        steps = 0
        clock.tick(60)
        render(position, values)
        clock.tick(60)
        pygame.time.wait(1000)

    clock.tick(60)
    render(position, values)
    print(position)
    pygame.time.wait(300)
    if position == environment.trap_id:
        print("You lost!")
        steps = 50
        # running = False
    elif position == environment.exit_id:
        print("You won!")
        steps = 50
        # running = False
    next_action = final_policy[position]
    position = environment.next_position_functions[next_action](position)
    steps = steps + 1<|MERGE_RESOLUTION|>--- conflicted
+++ resolved
@@ -4,7 +4,7 @@
 import pygame.font
 
 from src import environment, dqn
-from src.monte_carlo import MonteCarlo, MonteCarloExploringStart
+from src.monte_carlo import MonteCarlo, MonteCarloExploringStart, MonteCarloWithoutES
 
 WHITE = (255, 255, 255)
 BLACK = (0, 0, 0)
@@ -97,24 +97,15 @@
 running = True
 
 # Hard labyrinth
-<<<<<<< HEAD
-# environment.entry_id = 1  # 35
+# environment.entry_id = 1
 # environment.exit_id = 5
 # environment.trap_id = 2
-# eps = 200
+# annealing leads to less infinite loop policies
 # mc_without_es = MonteCarloWithoutES(epsilon=0.6, gamma=0.9, annealing=True)
-=======
-environment.entry_id = 1
-environment.exit_id = 5
-environment.trap_id = 2
-# annealing leads to less infinite loop policies
-mc_without_es = MonteCarloWithoutES(epsilon=0.6, gamma=0.9, annealing=True)
-
->>>>>>> 561cc99d
 
 # Custom labyrinth
-environment.exit_id = 17
-environment.trap_id = 33
+# environment.exit_id = 17
+# environment.trap_id = 33
 # eps = 200
 # mc_without_es = MonteCarloWithoutES(epsilon=0.7, gamma=0.9)
 
